import os
import pkgutil
import re
import subprocess
import tempfile
from collections import Counter, defaultdict
from functools import lru_cache
from pathlib import Path
from typing import Any, Collection, Dict, List, Optional, Tuple, Union

import joblib
import matplotlib.pyplot as plt
import numpy as np
import pandas as pd
<<<<<<< HEAD

=======
import pycm
>>>>>>> 585dae75
from fastcore.all import L
from loguru import logger
from numpy.typing import ArrayLike
from rdkit import Chem, DataStructs
from rdkit.Contrib.SA_Score.sascorer import calculateScore as calculate_sascore
from scipy.optimize import curve_fit, fsolve
from scipy.stats import entropy, gaussian_kde
from sklearn.decomposition import PCA
from sklearn.metrics import (
    max_error,
    mean_absolute_error,
    mean_absolute_percentage_error,
    mean_squared_error,
    r2_score,
    roc_auc_score,
)

from gptchem.fingerprints.polymer import featurize_many_polymers
from gptchem.models import get_e_pi_pistar_model_data, get_polymer_model, get_z_pi_pistar_model_data

from .fingerprints.mol_fingerprints import compute_fragprints


def continuous_kldiv(X_baseline: np.ndarray, X_sampled: np.ndarray, pca: bool = False) -> float:
    """Calculate the continuous Kullback-Leibler divergence between two distributions."""
    if pca:
        pca = PCA(n_components=1)
        X_baseline = pca.fit_transform(X_baseline.reshape(-1, 1)).flatten()
        X_sampled = pca.transform(X_sampled.reshape(-1, 1)).flatten()
    kde_P = gaussian_kde(X_baseline)
    kde_Q = gaussian_kde(X_sampled)
    x_eval = np.linspace(
        np.hstack([X_baseline, X_sampled]).min(), np.hstack([X_baseline, X_sampled]).max(), num=1000
    )
    P = kde_P(x_eval) + 1e-10
    Q = kde_Q(x_eval) + 1e-10

    return entropy(P, Q)


POLYMER_FEATURES = [
    "num_[W]",
    "max_[W]",
    "num_[Tr]",
    "max_[Tr]",
    "num_[Ta]",
    "max_[Ta]",
    "num_[R]",
    "max_[R]",
    "[W]",
    "[Tr]",
    "[Ta]",
    "[R]",
    "rel_shannon",
    "length",
]


def evaluate_classification(
    y_true: ArrayLike,
    y_pred: ArrayLike,
) -> Dict[str, Any]:
    """Evaluate a classification task.

    Args:
        y_true (ArrayLike): The true labels.
        y_pred (ArrayLike): The predicted labels.

    Returns:
        Dict[str, Any]: A dictionary of metrics.
    """
    import pycm

    might_have_rounded_floats = False
    assert len(y_true) == len(y_pred), "y_true and y_pred must be the same length."
    y_true = L([int(x) for x in y_true])

    y_pred_new = []
    int_indices = []
    for i, x in enumerate(y_pred):
        try:
            x_int = int(x)
            if x_int != x:
                might_have_rounded_floats = True
                logger.warning("y_pred contains rounded floats.")
            y_pred_new.append(x_int)
            int_indices.append(i)
        except Exception:
            y_pred_new.append(None)
    y_pred_new = L(y_pred_new)

    frac_valid = len(int_indices) / len(y_true)
    if len(int_indices) == 0:
        logger.warning("No valid predictions found.")
        y_pred_valid = L([None] * len(y_true))
        y_true_valid = y_true

    else:
        y_true_valid = y_true[int_indices]
        y_pred_valid = y_pred_new[int_indices]

    cm = pycm.ConfusionMatrix(list(y_true_valid), list(y_pred_valid))
    return {
        "accuracy": cm.Overall_ACC,
        "acc_macro": cm.ACC_Macro,
        "racc": cm.Overall_RACC,
        "kappa": cm.Kappa,
        "confusion_matrix": cm,
        "roc_auc": roc_auc_score(y_true_valid, y_pred_valid),
        "f1_macro": cm.F1_Macro,
        "f1_micro": cm.F1_Micro,
        "frac_valid": frac_valid,
        "all_y_true": y_true,
        "all_y_pred": y_pred,
        "valid_indices": int_indices,
        "might_have_rounded_floats": might_have_rounded_floats,
    }


class KLDivBenchmark:
    """
    Computes the KL divergence between a number of samples and the training set for physchem descriptors. # noqa: E501
    Based on the Gucamol implementation
    https://github.com/BenevolentAI/guacamol/blob/8247bbd5e927fbc3d328865d12cf83cb7019e2d6/guacamol/distribution_learning_benchmark.py

    Example:
        >>> from gptchem.evaluator import KLDivBenchmark
        >>> kld = KLDivBenchmark(['CCCC', 'CCCCCC[O]', 'CCCO'], 3)
        >>> kld.score(['CCCCCCCCCCCCC', 'CCC[O]', 'CCCCC'])
        0.5598705863012116
    """

    def __init__(self, training_set: List[str], sample_size: int) -> None:
        """
        Args:
            number_samples: number of samples to generate from the model
            sample_size: molecules from the training set
        """
        from guacamol.utils.chemistry import canonicalize_list
        from guacamol.utils.data import get_random_subset

        self.sample_size = sample_size
        self.training_set_molecules = canonicalize_list(
            get_random_subset(training_set, self.sample_size, seed=42), include_stereocenters=False
        )
        self.pc_descriptor_subset = [
            "BertzCT",
            "MolLogP",
            "MolWt",
            "TPSA",
            "NumHAcceptors",
            "NumHDonors",
            "NumRotatableBonds",
            "NumAliphaticRings",
            "NumAromaticRings",
        ]

    def score(self, molecules: List[str]) -> float:
        """
        Assess a distribution-matching generator model.
        """
        from guacamol.utils.chemistry import (
            calculate_internal_pairwise_similarities,
            calculate_pc_descriptors,
            canonicalize_list,
            discrete_kldiv,
        )

        if len(molecules) != self.sample_size:
            logger.warning(
                "The model could not generate enough unique molecules. The score will be penalized."
            )

        # canonicalize_list in order to remove stereo information (also removes duplicates and invalid molecules, but there shouldn't be any)
        unique_molecules = set(canonicalize_list(molecules, include_stereocenters=False))

        # first we calculate the descriptors, which are np.arrays of size n_samples x n_descriptors
        d_sampled = calculate_pc_descriptors(unique_molecules, self.pc_descriptor_subset)
        d_chembl = calculate_pc_descriptors(self.training_set_molecules, self.pc_descriptor_subset)

        kldivs = {}

        # now we calculate the kl divergence for the float valued descriptors ...
        for i in range(4):
            kldiv = continuous_kldiv(X_baseline=d_chembl[:, i], X_sampled=d_sampled[:, i])
            kldivs[self.pc_descriptor_subset[i]] = kldiv

        # ... and for the int valued ones.
        for i in range(4, 9):
            kldiv = discrete_kldiv(X_baseline=d_chembl[:, i], X_sampled=d_sampled[:, i])
            kldivs[self.pc_descriptor_subset[i]] = kldiv

        # pairwise similarity
        chembl_sim = calculate_internal_pairwise_similarities(self.training_set_molecules)
        chembl_sim = chembl_sim.max(axis=1)

        sampled_sim = calculate_internal_pairwise_similarities(unique_molecules)
        sampled_sim = sampled_sim.max(axis=1)

        kldiv_int_int = continuous_kldiv(X_baseline=chembl_sim, X_sampled=sampled_sim)
        kldivs["internal_similarity"] = kldiv_int_int

        # Each KL divergence value is transformed to be in [0, 1].
        # Then their average delivers the final score.
        partial_scores = [np.exp(-score) for score in kldivs.values()]
        score = sum(partial_scores) / len(partial_scores)

        return score


class FrechetBenchmark:
    """Implementation based on the one in Guacamol https://github.com/BenevolentAI/guacamol/blob/master/guacamol/frechet_benchmark.py
    Original implementation

    Example:
        >>> from gptchem.evaluator import FrechetBenchmark
        >>> fb = FrechetBenchmark(['CCC', 'C[O]'], sample_size=2)
        >>> fb.score(['CCC', 'CCCCC'])
        (8.597685719787249, 0.17914904894421219)
    """

    def __init__(
        self,
        training_set: List[str],
        chemnet_model_filename="ChemNet_v0.13_pretrained.h5",
        sample_size=10000,
    ) -> None:
        """
        Args:
            training_set: molecules from the training set
            chemnet_model_filename: name of the file for trained ChemNet model.
                Must be present in the 'fcd' package, since it will be loaded directly from there.
            sample_size: how many molecules to generate the distribution statistics from (both reference data and model)
        """
        from guacamol.utils.data import get_random_subset

        self.chemnet_model_filename = chemnet_model_filename
        self.sample_size = sample_size

        self.reference_molecules = get_random_subset(training_set, self.sample_size, seed=42)

    def _load_chemnet(self):
        """
        Load the ChemNet model from the file specified in the init function.
        This file lives inside a package but to use it, it must always be an actual file.
        The safest way to proceed is therefore:
        1. read the file with pkgutil
        2. save it to a temporary file
        3. load the model from the temporary file
        """
        import fcd

        model_bytes = pkgutil.get_data("fcd", self.chemnet_model_filename)
        assert model_bytes is not None

        tmpdir = tempfile.gettempdir()
        model_path = os.path.join(tmpdir, self.chemnet_model_filename)

        with open(model_path, "wb") as f:
            f.write(model_bytes)

        logger.info(f"Saved ChemNet model to '{model_path}'")

        return fcd.load_ref_model(model_path)

    def score(self, generated_molecules: List[str]):
        import fcd

        chemnet = self._load_chemnet()

        mu_ref, cov_ref = self._calculate_distribution_statistics(chemnet, self.reference_molecules)
        mu, cov = self._calculate_distribution_statistics(chemnet, generated_molecules)

        frechet_distance = fcd.calculate_frechet_distance(
            mu1=mu_ref, mu2=mu, sigma1=cov_ref, sigma2=cov
        )
        score = np.exp(-0.2 * frechet_distance)

        return frechet_distance, score

    def _calculate_distribution_statistics(self, model, molecules: List[str]):
        import fcd

        sample_std = fcd.canonical_smiles(molecules)
        gen_mol_act = fcd.get_predictions(model, sample_std)

        mu = np.mean(gen_mol_act, axis=0)
        cov = np.cov(gen_mol_act.T)
        return mu, cov


def get_similarity_to_train_mols(smiles: str, train_smiles: List[str]) -> List[float]:
    train_mols = [Chem.MolFromSmiles(x) for x in train_smiles]
    mol = Chem.MolFromSmiles(smiles)

    train_fps = [Chem.RDKFingerprint(x) for x in train_mols]
    fp = Chem.RDKFingerprint(mol)

    s = DataStructs.BulkTanimotoSimilarity(fp, train_fps)
    return s


def predict_photoswitch(
    smiles: Collection[str],
):
    """Predicting for a single SMILES string. Not really efficient due to the I/O overhead in loading the model."""
    if not isinstance(smiles, (list, tuple)):
        smiles = [smiles]
    e_pi_pi_star_model = joblib.load(get_e_pi_pistar_model_data())
    z_pi_pi_star_model = joblib.load(get_z_pi_pistar_model_data())
    fragprints = compute_fragprints(smiles)
    return e_pi_pi_star_model.predict(fragprints), z_pi_pi_star_model.predict(fragprints)


def get_sa_scores(smiles):
    sa_scores = []
    for smiles in smiles:
        try:
            mol = Chem.MolFromSmiles(smiles)
            sa_scores.append(calculate_sascore(mol))
        except:
            pass
    return sa_scores


def is_valid_smiles(smiles: str) -> bool:
    """We say a SMILES is valid if RDKit can parse it."""
    from guacamol.utils.chemistry import is_valid

    return is_valid(smiles)


@lru_cache(maxsize=None)
def is_in_pubchem(smiles):
    """Check if a SMILES is in PubChem."""
    import pubchempy as pcp

    try:
        res = pcp.get_compounds(smiles, smiles=smiles, namespace="SMILES")
        return (len(res) > 0) & (res[0].cid is not None)
    except Exception as e:
        print(e)
        return False


def evaluate_generated_smiles(
    smiles: Collection[str], train_smiles: Collection[str]
) -> Dict[str, float]:
    valid_smiles = []
    valid_indices = []
    novel_indices = []
    novel_smiles = []
    for i, s in enumerate(smiles):
        s = s.split()[0].strip()
        if is_valid_smiles(s):
            valid_smiles.append(s)
            valid_indices.append(i)
            if s not in train_smiles:
                novel_indices.append(i)
                novel_smiles.append(s)

    assert len(valid_smiles) == len(valid_indices) <= len(smiles)

    frac_valid = len(valid_smiles) / len(smiles)

    unique_smiles = list(set(valid_smiles))

    try:
        kld_bench = KLDivBenchmark(train_smiles, min(len(train_smiles), len(unique_smiles)))
        kld = kld_bench.score(unique_smiles)
    except Exception as e:
        print(e)
        kld = np.nan

    try:
        fb = FrechetBenchmark(train_smiles, sample_size=min(len(train_smiles), len(unique_smiles)))
        frechet_d, frechet_score = fb.score(unique_smiles)
    except Exception:
        frechet_d, frechet_score = np.nan, np.nan

    try:
        frac_unique = len(unique_smiles) / len(valid_smiles)
    except ZeroDivisionError:
        frac_unique = 0.0

    frac_smiles_in_train = len([x for x in valid_smiles if x in train_smiles]) / len(valid_smiles)

    in_pubchem = []  # [i, x for x in enumerate(valid_smiles) if is_in_pubchem(x)]
    check_ok = 0
    for i, x in enumerate(valid_smiles):
        res = is_in_pubchem(x)
        if res is not None:
            check_ok += 1
        if res:
            in_pubchem.append(i)

    try:
        frac_smiles_in_pubchem = len(in_pubchem) / check_ok
    except ZeroDivisionError:
        frac_smiles_in_pubchem = 0.0

    res = {
        "frac_valid": frac_valid,
        "frac_unique": frac_unique,
        "frac_smiles_in_train": frac_smiles_in_train,
        "frac_smiles_in_pubchem": frac_smiles_in_pubchem,
        "in_pubchem": in_pubchem,
        "kld": kld,
        "frechet_d": frechet_d,
        "frechet_score": frechet_score,
        "valid_smiles": valid_smiles,
        "valid_indices": valid_indices,
        "novel_indices": novel_indices,
        "novel_smiles": novel_smiles,
    }

    return res


def get_regression_metrics(
    y_true: np.typing.ArrayLike,
    y_pred: np.typing.ArrayLike,
) -> dict:
    """Compute regression metrics."""
    try:
        return {
            "r2": r2_score(y_true, y_pred),
            "max_error": max_error(y_true, y_pred),
            "mean_absolute_error": mean_absolute_error(y_true, y_pred),
            "mean_squared_error": mean_squared_error(y_true, y_pred),
            "rmse": mean_squared_error(y_true, y_pred, squared=False),
            "mean_absolute_percentage_error": mean_absolute_percentage_error(y_true, y_pred),
        }
    except Exception:
        return {
            "r2": np.nan,
            "max_error": np.nan,
            "mean_absolute_error": np.nan,
            "mean_squared_error": np.nan,
            "rmse": np.nan,
        }


def evaluate_photoswitch_smiles_pred(
    smiles, expected_z_pi_pi_star, expected_e_pi_pi_star
) -> Dict[str, Dict[str, float]]:
    """Evaluate the predicted photoswitch properties."""
    if smiles:
        pred_e_pi_pi_star, pred_z_pi_pi_star = predict_photoswitch(smiles)
        pred_e_pi_pi_star = np.array(pred_e_pi_pi_star).flatten()
        pred_z_pi_pi_star = np.array(pred_z_pi_pi_star).flatten()
        e_pi_pi_star_metrics = get_regression_metrics(expected_e_pi_pi_star, pred_e_pi_pi_star)
        z_pi_pi_star_metrics = get_regression_metrics(expected_z_pi_pi_star, pred_z_pi_pi_star)
    else:
        e_pi_pi_star_metrics = {
            "r2": np.nan,
            "max_error": np.nan,
            "mean_absolute_error": np.nan,
            "mean_squared_error": np.nan,
            "rmse": np.nan,
        }
        z_pi_pi_star_metrics = {
            "r2": np.nan,
            "max_error": np.nan,
            "mean_absolute_error": np.nan,
            "mean_squared_error": np.nan,
            "rmse": np.nan,
        }
    return {
        "e_pi_pi_star_metrics": e_pi_pi_star_metrics,
        "z_pi_pi_star_metrics": z_pi_pi_star_metrics,
        "expected_e_pi_pi_star": expected_e_pi_pi_star,
        "expected_z_pi_pi_star": expected_z_pi_pi_star,
    }


def get_homo_lumo_gap(file: Union[Path, str]):
    """Parse HOMO-LUMO gap from xtb output file."""
    with open(file) as f:
        lines = f.readlines()
    for line in lines[::-1]:
        if "HOMO-LUMO" in line:
            return float(line.split()[-3])
    return None


def get_xtb_homo_lumo_gap(smiles: str) -> float:
    """Run the following to commands in sequence

    givemeconformer "{smiles}"
    xtb conformers.sdf --opt tight > xtb.out
    """
    from diskcache import Cache

    CACHE_DIR = os.getenv("CACHEDIR", "gptchemcache")

    # 2 ** 30 = 1 GB
    gap_cache = Cache(CACHE_DIR, size_limit=2**30, disk_min_file_size=0)

    try:
        gap = gap_cache.get(smiles)
        if gap is not None:
            return gap
    except KeyError:
        pass

    with tempfile.TemporaryDirectory() as tmpdir:
        cmd = f"givemeconformer '{smiles}'"
        subprocess.run(cmd, shell=True, check=True, cwd=tmpdir)
        cmd = "xtb conformers.sdf --opt tight > xtb.out"
        subprocess.run(cmd, shell=True, check=True, cwd=tmpdir)
        gap = get_homo_lumo_gap(Path(tmpdir) / "xtb.out")
        gap_cache[smiles] = gap
    return gap


def get_homo_lump_gaps(
    smiles: Collection[str],
    max_parallel: int = 32,
    timeout: int = 60 * 1,
    partition: str = "LocalQ",
    debug: bool = False,
) -> List[float]:
    """Use submitit to get the HOMO-LUMO gaps of the SMILES.

    This script will assume that you have slurm
    as well as ``givemeconformer`` and ``xtb`` installed.

    The function will run until all jobs are done or all
    the timeouts are reached.

    Args:
        smiles (Collection[str]): A collection of SMILES
        max_parallel (int, optional): The maximum number of jobs to run in parallel.
            Defaults to 32.
        timeout (int, optional): The timeout in minutes. Defaults to 60 * 1.
        partition (str, optional): The partition to run on. Defaults to "LocalQ".
        debug (bool, optional): If True, will run locally. Defaults to False.

    Returns:
        List of floats
    """
    import submitit

    if debug:
        executor = submitit.LocalExecutor(folder="submitit_jobs")
    else:
        executor = submitit.AutoExecutor(folder="submitit_jobs")
    executor.update_parameters(
        timeout_min=timeout,
        slurm_partition=partition,
        slurm_array_parallelism=max_parallel,
        cpus_per_task=1,
        gpus_per_node=0,
        slurm_signal_delay_s=120,
    )
    jobs = executor.map_array(get_xtb_homo_lumo_gap, smiles)
    results = []
    for job in jobs:
        try:
            res = job.result()
        except Exception as e:
            print(e)
            res = None
        results.append(res)
    return results


def lc(x, a, b, c):
    """Learning curve function."""
    return -a * np.exp(-b * x) + c


def fit_learning_curve(num_training_points: Collection[float], performance: Collection[float]):
    """Fit a learning curve to the performance.

    We force the fit to go through the origin.

    Parameters:
        num_training_points (Collection[float]): list of number of training points
        performance (Collection[float]): list of performance values

    Returns:
        popt (np.ndarray): the parameters of the fit
        pcov (np.ndarray): the covariance matrix of the fit
    """
    num_training_points = [0] + list(num_training_points)
    performance = [0] + list(performance)
    popt, pcov = curve_fit(lc, num_training_points, performance, full_output=False)
    return popt, pcov


def find_learning_curve_intersection(performance, popt):
    """Find the intersection of the learning curve with the performance."""

    def func2(x):
        return lc(x, *popt) - performance

    return fsolve(func2, 0)[0]


def evaluate_homo_lumo_gap(
    smiles: Collection[str],
    expected_gaps: Collection[float],
    get_homo_lumo_gaps_kwargs: Dict = {},
) -> Dict[str, float]:
    computed_gaps = get_homo_lump_gaps(smiles, **get_homo_lumo_gaps_kwargs)

    computed_not_none = []
    expected_not_none = []
    for gap, expected in zip(computed_gaps, expected_gaps):
        if gap is not None:
            computed_not_none.append(gap)
            expected_not_none.append(expected)

    metrics = get_regression_metrics(expected_not_none, computed_not_none)
    metrics["computed_gaps"] = computed_gaps
    return metrics


class PolymerKLDivBenchmark:
    """
    Computes the KL divergence between a number of samples and the training set for physchem descriptors.
    Based on the Gucamol implementation
    https://github.com/BenevolentAI/guacamol/blob/8247bbd5e927fbc3d328865d12cf83cb7019e2d6/guacamol/distribution_learning_benchmark.py
    """

    def __init__(self, training_set: pd.DataFrame, number_samples: int) -> None:
        """
        Args:
            number_samples: number of samples to generate from the model
            training_set: molecules from the training set
        """
        self.number_samples = number_samples
        self.training_set = training_set.sample(n=self.number_samples, random_state=42)

    def score(self, test_polymers: Collection[str]) -> float:
        """
        Assess a distribution-matching generator model.
        """
        test_set = featurize_many_polymers([polymer_convert2smiles(p) for p in test_polymers])
        test_set = test_set.sample(n=self.number_samples, random_state=42)

        kldivs = {}

        # now we calculate the kl divergence for the float valued descriptors ...
        for i, feat in enumerate(POLYMER_FEATURES):
            kldiv = continuous_kldiv(
                X_baseline=self.training_set[feat].values, X_sampled=test_set[feat].values, pca=True
            )
            kldivs[feat] = kldiv

        # Each KL divergence value is transformed to be in [0, 1].
        # Then their average delivers the final score.
        partial_scores = [np.exp(-score) for score in kldivs.values()]
        score = sum(partial_scores) / len(partial_scores)

        return score


def get_polymer_completion_composition(string):
    parts = string.split("-")
    counts = Counter(parts)
    return dict(counts)


def polymer_convert2smiles(string: str) -> str:
    """Converts a polymer string to a polymer SMILES string."""
    new_encoding = {"A": "[Ta]", "B": "[Tr]", "W": "[W]", "R": "[R]"}

    for k, v in new_encoding.items():
        string = string.replace(k, v)

    string = string.replace("-", "")

    return string


def polymer_string2performance(string: str) -> dict:
    """Converts a polymer string to a performance dictionary.

    Args:
        string (str): polymer string

    Returns:
        dict: performance dictionary

    Example:
        >>> res = polymer_string2performance("W-A-B-W-W-A-A-A-R-W-B-B-R-R-B-R")
        assert 'prediction' in res
        assert 'composition' in res
    """
    DELTA_G_MODEL = joblib.load(get_polymer_model())

    predicted_monomer_sequence = string.split("@")[0].strip()
    monomer_sq = re.findall("[(R|W|A|B)\-(R|W|A|B)]+", predicted_monomer_sequence)[0]
    composition = get_polymer_completion_composition(monomer_sq)
    smiles = polymer_convert2smiles(predicted_monomer_sequence)

    features = pd.DataFrame(featurize_many_polymers([smiles]))
    prediction = DELTA_G_MODEL.predict(features[POLYMER_FEATURES])
    return {
        "monomer_squence": monomer_sq,
        "composition": composition,
        "smiles": smiles,
        "prediction": prediction,
        "features": features,
    }


def composition_mismatch(composition: dict, found: dict) -> dict:
    """Calculate the distance between the composition and the found composition.
    Used for the polymer completion task.

    Args:
        composition (dict): The expected composition
        found (dict): The found composition

    Returns:
        dict: A dictionary with the distances, the min, max, mean and the expected length

    Example:
        >>> composition_mismatch(
            {"A": 4, "B": 4, "R": 12, "W": 12},
            {'W': 12, 'R': 12, 'A': 4, 'B': 5}
        )
        {'distances': [0, 0, 0, 1],
        'min': 0,
        'max': 1,
        'mean': 0.25,
        'expected_len': 32,
        'found_len': 33}
    """
    distances = []

    # We also might have the case the there are keys that the input did not contain
    all_keys = set(composition.keys()) & set(found.keys())

    expected_len = []
    found_len = []

    for key in all_keys:
        try:
            expected = composition[key]
        except KeyError:
            expected = 0
        expected_len.append(expected)
        try:
            f = found[key]
        except KeyError:
            f = 0
        found_len.append(f)

        distances.append(np.abs(expected - f))

    expected_len = sum(expected_len)
    found_len = sum(found_len)
    return {
        "distances": distances,
        "min": np.min(distances),
        "max": np.max(distances),
        "mean": np.mean(distances),
        "expected_len": expected_len,
        "found_len": found_len,
    }


def string_distances(training_set: Collection[str], query_string: str) -> dict:
    """Calculate the distances between the query string and the training set.

    Args:
        training_set (Collection[str]): The training set
        query_string (str): The query string

    Returns:
        dict: A dictionary with the distances, the min, max, mean and the expected length

    Example:
        >>> training_set = ["AAA", "BBB", "CCC"]
        >>> query_string = "BBB"
        >>> result = string_distances(training_set, query_string)
        assert result["NormalizedLevenshtein_min"] == 0.0
        assert result["NormalizedLevenshtein_max"] == 1.0
    """
    from strsimpy.levenshtein import Levenshtein
    from strsimpy.longest_common_subsequence import LongestCommonSubsequence
    from strsimpy.normalized_levenshtein import NormalizedLevenshtein

    distances = defaultdict(list)

    metrics = [
        ("Levenshtein", Levenshtein()),
        ("NormalizedLevenshtein", NormalizedLevenshtein()),
        ("LongestCommonSubsequence", LongestCommonSubsequence()),
    ]

    aggregations = [
        ("min", lambda x: np.min(x)),
        ("max", lambda x: np.max(x)),
        ("mean", lambda x: np.mean(x)),
        ("std", lambda x: np.std(x)),
    ]

    for training_string in training_set:
        for metric_name, metric in metrics:
            distances[metric_name].append(metric.distance(training_string, query_string))

    aggregated_distances = {}

    for k, v in distances.items():
        for agg_name, agg_func in aggregations:
            aggregated_distances[f"{k}_{agg_name}"] = agg_func(v)

    return aggregated_distances


def get_num_monomer(string: str, monomer: str) -> int:
    """Get the amount of a monomer in a polymer string.

    Args:
        string (str): Polymer string
        monomer (str): Monomer

    Returns:
        int: Number of monomers

    Example:
        >>> get_num_monomer("W-A-B-W-W-A-A-A-R-W-B-B-R-R-B-R", "R")
        4
    """
    num = re.findall(f"([\d]+) {monomer}", string)
    try:
        num = int(num[0])
    except Exception:
        num = 0
    return num


def get_polymer_prompt_compostion(prompt: str) -> dict:
    """Get the composition of a polymer prompt.

    Args:
        prompt (str): Polymer prompt

    Returns:
        dict: The composition of the prompt

    Example:
        >>> get_polymer_prompt_compostion("W-A-B-W-W-A-A-A-R-W-B-B-R-R-B-R")
        {'W': 6, 'A': 4, 'B': 4, 'R': 4}
    """
    composition = {}

    for monomer in ["R", "W", "A", "B"]:
        composition[monomer] = get_num_monomer(prompt, monomer)

    return composition


def is_valid_polymer(string):
    """Check if a polymer string is valid.

    Args:
        string (str): Polymer string

    Returns:
        bool: True if valid, False otherwise

    Example:
        >>> is_valid_polymer("W-A-B-W-W-A-A-A-R-W-B-B-R-R-B-R")
        True
    """
    parts = string.split("-")
    valid = False
    for part in parts:
        if part in ["W", "A", "B", "R"]:
            valid = True
        else:
            valid = False
            break
    return valid


def get_continuos_binned_distance(prediction, bin, bins):
    """For inverse design with categories in prompt we compute the distance to the nearest bin edge."""
    in_bin = (prediction >= bins[bin][0]) & (prediction <= bins[bin][1])
    if in_bin:
        loss = 0
    else:
        # compute the minimum distance to bin
        left_edge_distance = abs(prediction - bins[bin][0])
        right_edge_distance = abs(prediction - bins[bin][1])
        loss = min(left_edge_distance, right_edge_distance)
    return loss


def get_inverse_polymer_metrics(
    generated_polymers: Collection[str],
    df_test: pd.DataFrame,
    df_train: pd.DataFrame,
    max_train: int = 500,
    bins: Optional[List[Tuple[float]]] = None,
) -> dict:
    """Get the inverse design metrics for a set of generated polymers."""
    performances = []

    train_polymers = df_train["label"].tolist()
    representations = [v[0] for v in df_test["representation"].values]

    valid_polymers = []
    composition_mismatches = []
    performance_difference = []
    valid_indices = []
    string_distances_collection = []
    mapes = []
    in_train = []
    for i, polymer in enumerate(generated_polymers):
        try:
            if not is_valid_polymer(polymer):
                continue
            perf = polymer_string2performance(polymer)
            performances.append(perf)
            comp = get_polymer_prompt_compostion(polymer)

            comp_mismatch = composition_mismatch(
                get_polymer_prompt_compostion(df_test["prompt"].iloc[i]), comp
            )
            composition_mismatches.append(comp_mismatch)
            if bins is not None:
                distance = get_continuos_binned_distance(
                    perf["prediction"][0], representations[i], bins
                )
                performance_difference.append(distance)
                mapes.append(distance / np.abs(representations[i]))
            else:
                distance = np.abs(perf["prediction"][0] - representations[i])
                performance_difference.append(distance)
                mapes.append(distance / np.abs(representations[i]))

            valid_polymers.append(polymer)
            valid_indices.append(i)
            string_mismatch = string_distances(train_polymers, polymer)
            if polymer in train_polymers:
                in_train.append(polymer)
            string_distances_collection.append(string_mismatch)
        except Exception:
            pass

    string_distances_collection = pd.DataFrame(string_distances_collection)

    kldiv = PolymerKLDivBenchmark(
        featurize_many_polymers([polymer_convert2smiles(p) for p in train_polymers]),
        min(len(valid_polymers), len(train_polymers)),
    )
    kldiv_score = kldiv.score(valid_polymers)
    novel_smiles_fraction = 1 - len(set(valid_polymers) & set(train_polymers)) / len(valid_polymers)

    return {
        "composition_mismatches": pd.DataFrame(composition_mismatches),
        "summary_composition_mismatches": pd.DataFrame(composition_mismatches).mean().to_dict(),
        "losses": performance_difference,
        "mapes": mapes,
        "kldiv_score": kldiv_score,
        "valid_smiles_fraction": len(valid_polymers) / len(generated_polymers),
        "valid_indices": valid_indices,
        "valid_polymers": valid_polymers,
        "unique_smiles_fraction": len(set(valid_polymers)) / len(valid_polymers),
        "novel_smiles_fraction": novel_smiles_fraction,
        "generated_sequences": generated_polymers,
        "predictions": performances,
        "fraction_in_train": len(in_train) / len(valid_polymers),
        "string_distances_collection": string_distances_collection,
        "string_distances_collection_summary": string_distances_collection.mean().to_dict(),
        "expected_performance": representations,
    }


def get_kappa_intersections(
    index,
    values,
):
    # from the fitted learning curve, find when kappa >0
    # >0.2,, >0.4, >0.6, >0.8

    intersections = {}

    for i in [0, 0.2, 0.4, 0.6, 0.8]:
        intersections[i] = find_learning_curve_intersection(
            i,
            fit_learning_curve(
                index,
                values,
            )[0],
        )

    return intersections


colors = {
    0: plt.cm.RdBu_r(0),
    0.2: plt.cm.RdBu_r(0.2),
    0.4: plt.cm.RdBu_r(0.4),
    0.6: plt.cm.RdBu_r(0.6),
    0.8: plt.cm.RdBu_r(0.8),
}


def add_kappa_vlines(index, values, low=10, high=100, ymax=1.6, ymin=0.2):
    intersections = get_kappa_intersections(index, values)

    for k, v in intersections.items():
        if (v > low) & (v < high):
            plt.vlines(v, ymin, ymax, color=colors[k], alpha=0.8)
            plt.text(
                v + 1, (ymax - ymin) / 2, k, color=colors[k], fontsize=8, rotation=90, alpha=0.8
            )<|MERGE_RESOLUTION|>--- conflicted
+++ resolved
@@ -12,11 +12,6 @@
 import matplotlib.pyplot as plt
 import numpy as np
 import pandas as pd
-<<<<<<< HEAD
-
-=======
-import pycm
->>>>>>> 585dae75
 from fastcore.all import L
 from loguru import logger
 from numpy.typing import ArrayLike
